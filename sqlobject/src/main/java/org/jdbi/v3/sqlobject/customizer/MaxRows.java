--- conflicted
+++ resolved
@@ -43,30 +43,14 @@
         @Override
         public SqlStatementCustomizer createForType(Annotation annotation, Class<?> sqlObjectType)
         {
-<<<<<<< HEAD
             final int maxRows = ((MaxRows)annotation).value();
-            return stmt -> {
-                assert stmt instanceof Query;
-                ((Query)stmt).setMaxRows(maxRows);
-=======
-            final int va = ((MaxRows)annotation).value();
-            return q -> {
-                ((Query)q).setMaxRows(va);
->>>>>>> d2bd7253
-            };
+            return stmt -> ((Query)stmt).setMaxRows(maxRows);
         }
 
         @Override
         public SqlStatementCustomizer createForMethod(Annotation annotation, Class<?> sqlObjectType, Method method)
         {
-<<<<<<< HEAD
             return createForType(annotation, sqlObjectType);
-=======
-            final int va = ((MaxRows)annotation).value();
-            return q -> {
-                ((Query)q).setMaxRows(va);
-            };
->>>>>>> d2bd7253
         }
 
         @Override
@@ -76,15 +60,7 @@
                                                                   Parameter param,
                                                                   int index)
         {
-<<<<<<< HEAD
-            return (stmt, maxRows) -> {
-                assert stmt instanceof Query;
-                ((Query)stmt).setMaxRows((Integer) maxRows);
-=======
-            return (q, arg) -> {
-                ((Query)q).setMaxRows((Integer) arg);
->>>>>>> d2bd7253
-            };
+            return (stmt, maxRows) -> ((Query)stmt).setMaxRows((Integer) maxRows);
         }
     }
 }