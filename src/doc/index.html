<html>
<body>
<h1>jDBI @version@</h1>
<ul>
    <li><a href="jdbi-@version@.tar.gz">jDBI @version@ Source Tarball</a></li>
    <li><a href="jdbi-@version@.zip">jDBI @version@ Source Zip</a></li>
    <li><a href="jdbi-@version@.jar">jDBI @version@ Standalone Jar</a> (all that is needed to use jDBI)</li>
    <li><a href="api/index.html">Current Javadocs</a></li>
    <li><a href="RELEASE_NOTES">Release Notes</a></li>
    <li>
        Copyright 2004-2005, Brian McCallister, released under
        <a href="http://www.opensource.org/licenses/apache2.0.txt">
            Apache Software License, version 2
        </a>
    </li>
</ul>
<p>
    jDBI is designed to provide convenient tabular data access in Java(tm).
    It uses the Java collections framework for query results, provides a
    convenient means of externalizing sql statements, and provides named
    parameter support for any database being used.
</p>
<h2>Basics</h2>
<p>
    The entry point for the library is the <code>org.skife.jdbi.DBI</code>
    class. The <code>DBI</code> class is used to provide <code>Handle</code>
    instances, which are analogous to a JDBC <code>Connection</code>. Much
    like a <code>Connection</code>, a <code>Handle</code> will hold a
    connection to the database while it is open. <code>Handle</code> instances
    must be explicitely closed by the client to return, or close, the connection.
</p>
<p>
    The <code>DBI</code> can be used in one of two ways. The first is to use
    its static methods to directly open <code>Handle</code> instances. The second
    is to instantiate a <code>DBI</code> instance and use the instance to retrieve
    <code>Handle</code> instances. The second approach, instantiating the
    <code>DBI</code> has the advantage of allowing all of the <code>Handle</code>
    instances created by it to share a named statement cache, which can
    be convenient and improve performance.
</p>
<p>
    The <code>Handle</code> provides for two styles of usage. The first is a
    traditional statement execution and result set model. Usage here would
    look like:
</p>
<code><pre>
    List rows = handle.query("select name from foo where name like 'Brian@'");
    for (Iterator i = rows.iterator(); i.hasNext();) {
        Map row = (Map)i.next();
        System.out.println(row.get("name"));
    }
</pre></code>
<p>
    Alternately, a callback style interface can be used, where the above
    snippet would be expressed as:
</p>
<code><pre>
    handle.query("select name from foo where like 'Brian@'", new RowCallback() {
        public void eachRow(Handle handle, Map row) {
            System.out.println(row.get("name"));
        }
    });
</pre></code>
<p>
In the callback, the query is executed in a single transaction, and throwing an exception
from the callback will stop iteration, and abort the transaction. Speaking of transactions,
the same type of callback or imperitive API is available for working with them, as well.
</p>
<h2>Queries</h2>
<p>
The <code>Handle</code> provides three means of identifying SQL statements. The first is
to provide the SQL directly to the query call:
</p>
<code><pre>
    List rows = handle.query("select name from foo where name like 'Brian@'");
</pre></code>
<p>
The second is to name queries before calling them, and then call them by name:
</p>
<code><pre>
    handle.name("wombats!", "select name from foo where name like 'Brian@'");
    List rows = handle.query("wombats!);
</pre></code>
<p>
The final means is to use externalized statements:
</p>
<code><pre>
    List rows = handle.query("squirrel");
</pre></code>
<p>
Using an externalized statement requires having a text file with the name of the query,
appended with <code>.sql</code> (<code>squirrel.sql</code> in this case), on the classpath.
The query will be retrieved via <code>ClassLoader#getResource</code>. The query will only
be loaded from the classpath once (usually, see the named statement cache docs) and stored
as a named statement.                                                
</p>
<p>
In addition to the implicit external statement load, you can explicit load an external statement via:
</p>
<code><pre>
    handle.load("jackals");
</pre></code>
<p>
The default behavior for finding queries is to look for a named query matching the string, then
attempt to parse it as SQL, then to look for an external sql file.
</p>
<h3>Parameterized Queries</h3>
<p>
jDBI support positional and named parameterized queries. Parameterized statements can be described
in the form <code>select id, name from bar where id = ?</code> or <code>select id, name from bar
where id = :id</code>. The advantage to using the second form is that you can then use named
parameters to execute the statement, as well as positional.
</p>
<p>
Executing a statement with named parameters requires passing in a map with the name
("id" in the above example) as a key, and the value to substitute as the matching value. Calling
a positionally parameterized query involves passing in an object array, or collection, of arguments
which will bind the elements to the statement in iteration order. There are convenience methods for
common cases, as well as a convenient class for building maps of named arguments (<code>Args</code>).
</p>
<h2>Named Statement Cache</h2>
<p>
If an instance of <code>DBI</code> is used to obtain <code>Handle</code> instances, all handles will
share a named statement cache. This allows for only having to name, or load, queries once across all
<code>Handle</code> instances obtained from a <code>DBI</code>. This can make a significant
performance difference if externalized statements are used (no searching the classpath for each
<code>Handle</code>), otherwise it is pretty much just a convenience.
</p>
<p>
The <code>DBI</code> instance provides convenience methods for manipulating the named statement cache.
</p>
<p>
    You can email <a href="mailto:brianm@apache.org">Brian McCallister</a> if you have any problems, or want to
    submit fixes or patches!
</p>
<!-- config -->
<h2>Configuration</h2>
<p>
    jDBI supports many configuration options via the various <code>org.skife.jdbi.DBI</code> constructors.
    The no-arg constuctor is worth mentioning, however, as it attempts to figure out how to best
    configure itself via looking for relevant properties.
</p>
<p>
    It first looks for an <code>org.skife.jdbi.properties-file</code> system property which
    represents a properties file to be loaded via the classpath. If that is not found, it looks
    for <code>jdbi.properties</code>, then <code>jdbc.properties</code>, then
    <code>dbi.properties</code>, then finally <code>database.properties</code> on the classpath.
    It will use the first it finds and stop looking for others once it finds one.
</p>
<p>
    Once a suitable configuration properties file has been loaded, jDBI will look for various
    properties used to configure it. There are multiple possible values for each logical
    property, and the order of preference if it should find multiple is the order listed here:
</p>
<table>
    <tr>
        <td>
            <ul>
                <li>jdbi.url</li>
                <li>jdbc.url</li>
                <li>connection.string</li>
            </ul>
        </td>
        <td>
            JDBC Connection URL, ie <code>jdbc:derby:my_database</code>,
            required
        </td>
    </tr>
    <tr>
        <td>
            <ul>
                <li>jdbi.driver</li>
                <li>jdbc.driver</li>
                <li>driver</li>
                <li>drive</li>
            </ul>
        </td>
        <td>
            JDBC Driver class name, ie <code>org.apache.derby.jdbc.EmbeddedDriver</code>,
            required
        </td>
    </tr>
    <tr>
        <td>
            <ul>
                <li>jdbi.username</li>
                <li>jdbi.user</li>
                <li>jdbc.username</li>
                <li>jdbc.user</li>
                <li>username</li>
                <li>user</li>
            </ul>
        </td>
        <td>
            Username to be used when obtaining connections from the database, optional
        </td>
    </tr>
    <tr>
        <td>
            <ul>
                <li>jdbi.password</li>
                <li>jdbi.pass</li>
                <li>jdbc.password</li>
                <li>jdbc.pass</li>
                <li>password</li>
                <li>pass</li>
            </ul>
        </td>
        <td>
            Password to be used when obtaining connections from the database, optional
        </td>
    </tr>
    <tr>
        <td>
            <ul>
                <li>jdbi.transaction-handler</li>
                <li>jdbc.transaction-handler</li>
                <li>transaction-handler</li>
            </ul>
        </td>
        <td>
            <b>OPTIONAL</b> class name of a <code>TransactionHandler</code> which should
            be used to override default transaction handling. Must supply a no-arg constructor. Optional.
        </td>
    </tr>
    <tr>
        <td>
            <ul>
                <li>jdbi.statement-locator</li>
                <li>jdbc.statement-locator</li>
                <li>statement-locator</li>
            </ul>
        </td>
        <td>
            <b>OPTIONAL</b> class name of a <code>StatementLocator</code> which should
            be used to override default (cached from classpath) external sql statement locating. Optional.
        </td>
    </tr>
    <tr>
        <td>
            <ul>
                <li>jdbi.handle-decorator-builder</li>
                <li>jdbc.handle-decorator-builder</li>
                <li>handle-decorator-builder</li>
            </ul>
        </td>
        <td>
            <b>Unstable Feature</b> class name of a <code>HandleDecoratorBuilder</code>
            to be used to decorate <code>Handle</code> instances obtained from the
            <code>DBI</code> instance instantiated. This feature is functionally stable,
            but the specific api may change somewhat while it remains offically unstable.
            Please read the notes regarding the <code>org.skife.jdbi.unstable</code> package
            before using this. Optional.
        </td>
    </tr>
    <tr>
        <td>
            <ul>
                <li>jdbi.row-mapper</li>
                <li>jdbc.row-mapper</li>
                <li>row-mapper</li>
            </ul>
        </td>
        <td>
            <b>OPTIONAL</b> <b>Unstable Feature</b> class name of a <code>RowMapper</code> which should
            be used to override default row mapping facility. Optional.
        </td>
    </tr>
</table>
<!-- /config -->
<!-- unstable -->
<h2>Unstable Features</h2>
<p>
    Various features or interfaces may be exposed via packages in the the
    <code>org.skife.jdbi.unstable</code> package. These features or interfaces
    will be functionally stable (ie, should be bug free, and behave as expected, etc),
    but their exact interfaces, or exact behavior, is subject to change between releases
    because they are still being hammered out. The features are exposed to be used, and
    may certainly be used, but if you do use them be aware that you may need to make
    changes to the code using them between minor or bug fix releases.
</p>
<p>
    If you do rely on an officially unstable feature, please let us know so that we
    can attempt to make sure to not cause you harm, and so that we can prioritize
    the feature for interface stabilization to get it out of an <code>unstable</code>
    sub-package. If it is un <code>unstable</code> we think it is useful, and may be
    using it ourselves, but are probably just not convinced that the exact API is
    correct yet. Feedback is much appreciated!
</p>
<h2>Resources</h2>
<ul>
    <li><a href="mailto:user-subscribe@jdbi.codehaus.org">Subscribe to Users List</a></li>
    <li><a href="mailto:dev-subscribe@jdbi.codehaus.org">Subscribe to Developers List</a></li>
    <li><a href="http://svn.jdbi.codehaus.org/">Browse Subversion</a></li>
</ul>
<!-- /unstable -->
<h2>Old Versions</h2>
<ul>
<<<<<<< HEAD
=======
    <li><a href="jdbi-1.3.2.tar.gz">jDBI 1.3.2 Source Tarball</a></li>
    <li><a href="jdbi-1.3.2.zip">jDBI 1.3.2 Source Zip</a></li>
    <li><a href="jdbi-1.3.2.jar">jDBI 1.3.2 Standalone Jar</a></li

    <li><a href="jdbi-1.3.1.tar.gz">jDBI 1.3.1 Source Tarball</a></li>
    <li><a href="jdbi-1.3.1.zip">jDBI 1.3.1 Source Zip</a></li>
    <li><a href="jdbi-1.3.1.jar">jDBI 1.3.1 Standalone Jar</a></li>

>>>>>>> bad5ca95
    <li><a href="jdbi-1.3.0.tar.gz">jDBI 1.3.0 Source Tarball</a></li>
    <li><a href="jdbi-1.3.0.zip">jDBI 1.3.0 Source Zip</a></li>
    <li><a href="jdbi-1.3.0.jar">jDBI 1.3.0 Standalone Jar</a></li>

    <li><a href="jdbi-1.2.5.tar.gz">jDBI 1.2.5 Source Tarball</a></li>
    <li><a href="jdbi-1.2.5.zip">jDBI 1.2.5 Source Zip</a></li>
    <li><a href="jdbi-1.2.5.jar">jDBI 1.2.5 Standalone Jar</a></li>

    <li><a href="jdbi-1.2.4.tar.gz">jDBI 1.2.4 Source Tarball</a></li>
    <li><a href="jdbi-1.2.4.zip">jDBI 1.2.4 Source Zip</a></li>
    <li><a href="jdbi-1.2.4.jar">jDBI 1.2.4 Standalone Jar</a></li>

    <li><a href="jdbi-1.2.3.tar.gz">jDBI 1.2.3 Source Tarball</a></li>
    <li><a href="jdbi-1.2.3.zip">jDBI 1.2.3 Source Zip</a></li>
    <li><a href="jdbi-1.2.3.jar">jDBI 1.2.3 Standalone Jar</a></li>

    <li><a href="jdbi-1.2.2.tar.gz">jDBI 1.2.2 Source Tarball</a></li>
    <li><a href="jdbi-1.2.2.zip">jDBI 1.2.2 Source Zip</a></li>
    <li><a href="jdbi-1.2.2.jar">jDBI 1.2.2 Standalone Jar</a></li>

    <li><a href="jdbi-1.2.1.tar.gz">jDBI 1.2.1 Source Tarball</a></li>
    <li><a href="jdbi-1.2.1.zip">jDBI 1.2.1 Source Zip</a></li>
    <li><a href="jdbi-1.2.1.jar">jDBI 1.2.1 Standalone Jar</a></li>

    <li><a href="jdbi-1.2.0.tar.gz">jDBI 1.2.0 Source Tarball</a></li>
    <li><a href="jdbi-1.2.0.zip">jDBI 1.2.0 Source Zip</a></li>
    <li><a href="jdbi-1.2.0.jar">jDBI 1.2.0 Standalone Jar</a></li>

    <li><a href="jdbi-1.1.2.tar.gz">jDBI 1.1.2 Source Tarball</a></li>
    <li><a href="jdbi-1.1.2.zip">jDBI 1.1.2 Source Zip</a></li>
    <li><a href="jdbi-1.1.2.jar">jDBI 1.1.2 Standalone Jar</a></li>

    <li><a href="jdbi-1.1.1.tar.gz">jDBI 1.1.1 Source Tarball</a></li>
    <li><a href="jdbi-1.1.1.zip">jDBI 1.1.1 Source Zip</a></li>
    <li><a href="jdbi-1.1.1.jar">jDBI 1.1.1 Standalone Jar</a></li>

    <li><a href="jdbi-1.1.0.tar.gz">jDBI 1.1.0 Source Tarball</a></li>
    <li><a href="jdbi-1.1.0.zip">jDBI 1.1.0 Source Zip</a></li>
    <li><a href="jdbi-1.1.0.jar">jDBI 1.1.0 Standalone Jar</a></li>

    <li><a href="jdbi-1.0.10.tar.gz">jDBI 1.0.10 Source Tarball</a></li>
    <li><a href="jdbi-1.0.10.zip">jDBI 1.0.10 Source Zip</a></li>
    <li><a href="jdbi-1.0.10.jar">jDBI 1.0.10 Standalone Jar</a></li>

    <li><a href="jdbi-1.0.9.tar.gz">jDBI 1.0.9 Source Tarball</a></li>
    <li><a href="jdbi-1.0.9.zip">jDBI 1.0.9 Source Zip</a></li>
    <li><a href="jdbi-1.0.9.jar">jDBI 1.0.9 Standalone Jar</a></li>

    <li><a href="jdbi-1.0.8.tar.gz">jDBI 1.0.8 Source Tarball</a></li>
    <li><a href="jdbi-1.0.8.zip">jDBI 1.0.8 Source Zip</a></li>
    <li><a href="jdbi-1.0.8.jar">jDBI 1.0.8 Standalone Jar</a></li>

    <li><a href="jdbi-1.0.7.tar.gz">jDBI 1.0.7 Source Tarball</a></li>
    <li><a href="jdbi-1.0.7.zip">jDBI 1.0.7 Source Zip</a></li>
    <li><a href="jdbi-1.0.7.jar">jDBI 1.0.7 Standalone Jar</a></li>   
 
    <li><a href="jdbi-1.0.7.tar.gz">jDBI 1.0.6 Source Tarball</a></li>
    <li><a href="jdbi-1.0.7.zip">jDBI 1.0.6 Source Zip</a></li>
    <li><a href="jdbi-1.0.7.jar">jDBI 1.0.6 Standalone Jar</a></li>

    <li><a href="jdbi-1.0.6.tar.gz">jDBI 1.0.6 Source Tarball</a></li>
    <li><a href="jdbi-1.0.6.zip">jDBI 1.0.6 Source Zip</a></li>
    <li><a href="jdbi-1.0.6.jar">jDBI 1.0.6 Standalone Jar</a></li>

    <li><a href="jdbi-1.0.5.tar.gz">jDBI 1.0.5 Source Tarball</a></li>
    <li><a href="jdbi-1.0.5.zip">jDBI 1.0.5 Source Zip</a></li>
    <li><a href="jdbi-1.0.5.jar">jDBI 1.0.5 Standalone Jar</a></li>

    <li><a href="jdbi-1.0.4.tar.gz">jDBI 1.0.4 Source Tarball</a></li>
    <li><a href="jdbi-1.0.4.zip">jDBI 1.0.4 Source Zip</a></li>
    <li><a href="jdbi-1.0.4.jar">jDBI 1.0.4 Standalone Jar</a></li>
    <li>Note that 1.0.3 is purposefully not available, it had an exeption swallowing bug</li>
    <li><a href="jdbi-1.0.2.tar.gz">jDBI 1.0.2 Source Tarball</a></li>
    <li><a href="jdbi-1.0.2.zip">jDBI 1.0.2 Source Zip</a></li>
    <li><a href="jdbi-1.0.2.jar">jDBI 1.0.2 Standalone Jar</a></li>
    <li><a href="jdbi-1.0.1.tar.gz">jDBI 1.0.1 Source Tarball</a></li>
    <li><a href="jdbi-1.0.1.zip">jDBI 1.0.1 Source Zip</a></li>
    <li><a href="jdbi-1.0.1.jar">jDBI 1.0.1 Standalone Jar</a></li>
    <li><a href="jdbi-1.0.tar.gz">jDBI 1.0 Source Tarball</a></li>
    <li><a href="jdbi-1.0.zip">jDBI 1.0 Source Zip</a></li>
    <li><a href="jdbi-1.0.jar">jDBI 1.0 Standalone Jar</a></li>
</ul>
</body>
</html><|MERGE_RESOLUTION|>--- conflicted
+++ resolved
@@ -253,19 +253,6 @@
             before using this. Optional.
         </td>
     </tr>
-    <tr>
-        <td>
-            <ul>
-                <li>jdbi.row-mapper</li>
-                <li>jdbc.row-mapper</li>
-                <li>row-mapper</li>
-            </ul>
-        </td>
-        <td>
-            <b>OPTIONAL</b> <b>Unstable Feature</b> class name of a <code>RowMapper</code> which should
-            be used to override default row mapping facility. Optional.
-        </td>
-    </tr>
 </table>
 <!-- /config -->
 <!-- unstable -->
@@ -296,8 +283,6 @@
 <!-- /unstable -->
 <h2>Old Versions</h2>
 <ul>
-<<<<<<< HEAD
-=======
     <li><a href="jdbi-1.3.2.tar.gz">jDBI 1.3.2 Source Tarball</a></li>
     <li><a href="jdbi-1.3.2.zip">jDBI 1.3.2 Source Zip</a></li>
     <li><a href="jdbi-1.3.2.jar">jDBI 1.3.2 Standalone Jar</a></li
@@ -306,7 +291,6 @@
     <li><a href="jdbi-1.3.1.zip">jDBI 1.3.1 Source Zip</a></li>
     <li><a href="jdbi-1.3.1.jar">jDBI 1.3.1 Standalone Jar</a></li>
 
->>>>>>> bad5ca95
     <li><a href="jdbi-1.3.0.tar.gz">jDBI 1.3.0 Source Tarball</a></li>
     <li><a href="jdbi-1.3.0.zip">jDBI 1.3.0 Source Zip</a></li>
     <li><a href="jdbi-1.3.0.jar">jDBI 1.3.0 Standalone Jar</a></li>
